# Licensed to the Apache Software Foundation (ASF) under one or more
# contributor license agreements.  See the NOTICE file distributed with
# this work for additional information regarding copyright ownership.
# The ASF licenses this file to You under the Apache License, Version 2.0
# (the "License"); you may not use this file except in compliance with
# the License.  You may obtain a copy of the License at
#
#     http://www.apache.org/licenses/LICENSE-2.0
#
# Unless required by applicable law or agreed to in writing, software
# distributed under the License is distributed on an "AS IS" BASIS,
# WITHOUT WARRANTIES OR CONDITIONS OF ANY KIND, either express or implied.
# See the License for the specific language governing permissions and
# limitations under the License.

import os
import sys
import re
import fnmatch

import setuptools
from setuptools import setup
from distutils.core import Command

try:
    import epydoc  # NOQA
    has_epydoc = True
except ImportError:
    has_epydoc = False

# NOTE: Those functions are intentionally moved in-line to prevent setup.py dependening on any
# Libcloud code which depends on libraries such as typing, enum, requests, etc.
# START: Taken From Twisted Python which licensed under MIT license
# https://github.com/powdahound/twisted/blob/master/twisted/python/dist.py
# https://github.com/powdahound/twisted/blob/master/LICENSE

# Names that are excluded from globbing results:
EXCLUDE_NAMES = ['{arch}', 'CVS', '.cvsignore', '_darcs',
                 'RCS', 'SCCS', '.svn']
EXCLUDE_PATTERNS = ['*.py[cdo]', '*.s[ol]', '.#*', '*~', '*.py']


def _filter_names(names):
    """
    Given a list of file names, return those names that should be copied.
    """
    names = [n for n in names
             if n not in EXCLUDE_NAMES]
    # This is needed when building a distro from a working
    # copy (likely a checkout) rather than a pristine export:
    for pattern in EXCLUDE_PATTERNS:
        names = [n for n in names
                 if not fnmatch.fnmatch(n, pattern) and not n.endswith('.py')]
    return names


def relative_to(base, relativee):
    """
    Gets 'relativee' relative to 'basepath'.

    i.e.,

    >>> relative_to('/home/', '/home/radix/')
    'radix'
    >>> relative_to('.', '/home/radix/Projects/Twisted')
    'Projects/Twisted'

    The 'relativee' must be a child of 'basepath'.
    """
    basepath = os.path.abspath(base)
    relativee = os.path.abspath(relativee)
    if relativee.startswith(basepath):
        relative = relativee[len(basepath):]
        if relative.startswith(os.sep):
            relative = relative[1:]
        return os.path.join(base, relative)
    raise ValueError("%s is not a subpath of %s" % (relativee, basepath))


def get_packages(dname, pkgname=None, results=None, ignore=None, parent=None):
    """
    Get all packages which are under dname. This is necessary for
    Python 2.2's distutils. Pretty similar arguments to getDataFiles,
    including 'parent'.
    """
    parent = parent or ""
    prefix = []
    if parent:
        prefix = [parent]
    bname = os.path.basename(dname)
    ignore = ignore or []
    if bname in ignore:
        return []
    if results is None:
        results = []
    if pkgname is None:
        pkgname = []
    subfiles = os.listdir(dname)
    abssubfiles = [os.path.join(dname, x) for x in subfiles]

    if '__init__.py' in subfiles:
        results.append(prefix + pkgname + [bname])
        for subdir in filter(os.path.isdir, abssubfiles):
            get_packages(subdir, pkgname=pkgname + [bname],
                         results=results, ignore=ignore,
                         parent=parent)
    res = ['.'.join(result) for result in results]
    return res


def get_data_files(dname, ignore=None, parent=None):
    """
    Get all the data files that should be included in this distutils Project.

    'dname' should be the path to the package that you're distributing.

    'ignore' is a list of sub-packages to ignore.  This facilitates
    disparate package hierarchies.  That's a fancy way of saying that
    the 'twisted' package doesn't want to include the 'twisted.conch'
    package, so it will pass ['conch'] as the value.

    'parent' is necessary if you're distributing a subpackage like
    twisted.conch.  'dname' should point to 'twisted/conch' and 'parent'
    should point to 'twisted'.  This ensures that your data_files are
    generated correctly, only using relative paths for the first element
    of the tuple ('twisted/conch/*').
    The default 'parent' is the current working directory.
    """
    parent = parent or "."
    ignore = ignore or []
    result = []
    for directory, subdirectories, filenames in os.walk(dname):
        resultfiles = []
        for exname in EXCLUDE_NAMES:
            if exname in subdirectories:
                subdirectories.remove(exname)
        for ig in ignore:
            if ig in subdirectories:
                subdirectories.remove(ig)
        for filename in _filter_names(filenames):
            resultfiles.append(filename)
        if resultfiles:
            for filename in resultfiles:
                file_path = os.path.join(directory, filename)
                if parent:
                    file_path = file_path.replace(parent + os.sep, '')
                result.append(file_path)

    return result
# END: Taken from Twisted


# Different versions of python have different requirements.  We can't use
# libcloud.utils.py3 here because it relies on backports dependency being
# installed / available
PY_pre_35 = sys.version_info < (3, 5, 0)

HTML_VIEWSOURCE_BASE = 'https://svn.apache.org/viewvc/libcloud/trunk'
PROJECT_BASE_DIR = 'https://libcloud.apache.org'
TEST_PATHS = ['libcloud/test', 'libcloud/test/common', 'libcloud/test/compute',
              'libcloud/test/storage', 'libcloud/test/loadbalancer',
              'libcloud/test/dns', 'libcloud/test/container',
              'libcloud/test/backup']
DOC_TEST_MODULES = ['libcloud.compute.drivers.dummy',
                    'libcloud.storage.drivers.dummy',
                    'libcloud.dns.drivers.dummy',
                    'libcloud.container.drivers.dummy',
                    'libcloud.backup.drivers.dummy']

SUPPORTED_VERSIONS = ['PyPy 3', 'Python 3.5+']

# NOTE: python_version syntax is only supported when build system has
# setuptools >= 36.2
# For installation, minimum required pip version is 1.4
# Reference: https://hynek.me/articles/conditional-python-dependencies/
INSTALL_REQUIREMENTS = [
    'requests>=2.5.0',
    'backports.ssl_match_hostname ; python_version<"2.7.9"',
    'typing ; python_version<"3.4.0"',
    'enum34 ; python_version<"3.4.0"',
]

EXTRAS_REQUIRE = {}

setuptools_version = tuple(setuptools.__version__.split(".")[0:2])
setuptools_version = tuple([int(c) for c in setuptools_version])

if setuptools_version < (36, 2):
    if 'bdist_wheel' in sys.argv:
        # NOTE: We need to do that because we use universal wheel
        msg = ('Need to use latest version of setuptools when building wheels to ensure included '
               'metadata is correct. Current version: %s' % (setuptools.__version__))
        raise RuntimeError(msg)

if setuptools_version < (18, 0):
    if PY2_pre_279:
        INSTALL_REQUIREMENTS.append('backports.ssl_match_hostname')

    if PY2_or_3_pre_34:
        INSTALL_REQUIREMENTS.append('typing')
        INSTALL_REQUIREMENTS.append('enum34')
else:
    EXTRAS_REQUIRE[":python_version<'2.7.9'"] = ['backports.ssl_match_hostname']
    EXTRAS_REQUIRE[":python_version<'3.4.0'"] = ['typing', 'enum34']

TEST_REQUIREMENTS = [
    'mock',
    'requests_mock',
    'pytest',
    'pytest-runner'
] + INSTALL_REQUIREMENTS

if PY_pre_35:
    version = '.'.join([str(x) for x in sys.version_info[:3]])
    print('Version ' + version + ' is not supported. Supported versions are: %s.'
          'Latest version which supports Python 2.7 and Python 3 < 3.5.0 is '
          'Libcloud v2.7.0' % ', '.join(SUPPORTED_VERSIONS))
    sys.exit(1)


def read_version_string():
    version = None
    cwd = os.path.dirname(os.path.abspath(__file__))
    version_file = os.path.join(cwd, 'libcloud/__init__.py')

    with open(version_file) as fp:
        content = fp.read()

    match = re.search(r"^__version__ = ['\"]([^'\"]*)['\"]",
                      content, re.M)

    if match:
        version = match.group(1)
        return version

    raise Exception('Cannot find version in libcloud/__init__.py')


def forbid_publish():
    argv = sys.argv
    if 'upload'in argv:
        print('You shouldn\'t use upload command to upload a release to PyPi. '
              'You need to manually upload files generated using release.sh '
              'script.\n'
              'For more information, see "Making a release section" in the '
              'documentation')
        sys.exit(1)


class ApiDocsCommand(Command):
    description = "generate API documentation"
    user_options = []

    def initialize_options(self):
        pass

    def finalize_options(self):
        pass

    def run(self):
        if not has_epydoc:
            raise RuntimeError('Missing "epydoc" package!')

        os.system(
            'pydoctor'
            ' --add-package=libcloud'
            ' --project-name=libcloud'
            ' --make-html'
            ' --html-viewsource-base="%s"'
            ' --project-base-dir=`pwd`'
            ' --project-url="%s"'
            % (HTML_VIEWSOURCE_BASE, PROJECT_BASE_DIR))


forbid_publish()

needs_pytest = {'pytest', 'test', 'ptr'}.intersection(sys.argv)
pytest_runner = ['pytest-runner'] if needs_pytest else []

setup(
    name='apache-libcloud',
    version=read_version_string(),
    description='A standard Python library that abstracts away differences' +
                ' among multiple cloud provider APIs. For more information' +
                ' and documentation, please see https://libcloud.apache.org',
    long_description=open('README.rst').read(),
    author='Apache Software Foundation',
    author_email='dev@libcloud.apache.org',
    install_requires=INSTALL_REQUIREMENTS,
<<<<<<< HEAD
    python_requires=">=3.5.*, <4",
=======
    extras_requires=EXTRAS_REQUIRE,
    python_requires=">=2.7, !=3.0.*, !=3.1.*, !=3.2.*, !=3.3.*, <4",
>>>>>>> 617be30d
    packages=get_packages('libcloud'),
    package_dir={
        'libcloud': 'libcloud',
    },
    package_data={
        'libcloud': get_data_files('libcloud', parent='libcloud') + ['py.typed'],
    },
    license='Apache License (2.0)',
    url='https://libcloud.apache.org/',
    setup_requires=pytest_runner,
    tests_require=TEST_REQUIREMENTS,
    cmdclass={
        'apidocs': ApiDocsCommand,
    },
    zip_safe=False,
    classifiers=[
        'Development Status :: 5 - Production/Stable',
        'Environment :: Console',
        'Intended Audience :: Developers',
        'Intended Audience :: System Administrators',
        'License :: OSI Approved :: Apache Software License',
        'Operating System :: OS Independent',
        'Programming Language :: Python',
        'Topic :: Software Development :: Libraries :: Python Modules',
        'Programming Language :: Python :: 3',
        'Programming Language :: Python :: 3.4',
        'Programming Language :: Python :: 3.5',
        'Programming Language :: Python :: 3.6',
        'Programming Language :: Python :: 3.7',
        'Programming Language :: Python :: 3.8',
        'Programming Language :: Python :: Implementation :: CPython',
        'Programming Language :: Python :: Implementation :: PyPy'
    ]
)<|MERGE_RESOLUTION|>--- conflicted
+++ resolved
@@ -180,8 +180,6 @@
     'enum34 ; python_version<"3.4.0"',
 ]
 
-EXTRAS_REQUIRE = {}
-
 setuptools_version = tuple(setuptools.__version__.split(".")[0:2])
 setuptools_version = tuple([int(c) for c in setuptools_version])
 
@@ -191,17 +189,6 @@
         msg = ('Need to use latest version of setuptools when building wheels to ensure included '
                'metadata is correct. Current version: %s' % (setuptools.__version__))
         raise RuntimeError(msg)
-
-if setuptools_version < (18, 0):
-    if PY2_pre_279:
-        INSTALL_REQUIREMENTS.append('backports.ssl_match_hostname')
-
-    if PY2_or_3_pre_34:
-        INSTALL_REQUIREMENTS.append('typing')
-        INSTALL_REQUIREMENTS.append('enum34')
-else:
-    EXTRAS_REQUIRE[":python_version<'2.7.9'"] = ['backports.ssl_match_hostname']
-    EXTRAS_REQUIRE[":python_version<'3.4.0'"] = ['typing', 'enum34']
 
 TEST_REQUIREMENTS = [
     'mock',
@@ -287,12 +274,7 @@
     author='Apache Software Foundation',
     author_email='dev@libcloud.apache.org',
     install_requires=INSTALL_REQUIREMENTS,
-<<<<<<< HEAD
     python_requires=">=3.5.*, <4",
-=======
-    extras_requires=EXTRAS_REQUIRE,
-    python_requires=">=2.7, !=3.0.*, !=3.1.*, !=3.2.*, !=3.3.*, <4",
->>>>>>> 617be30d
     packages=get_packages('libcloud'),
     package_dir={
         'libcloud': 'libcloud',
