--- conflicted
+++ resolved
@@ -101,12 +101,8 @@
     connectionCls = HostVirtualComputeConnection
     features = {'create_node': ['ssh_key', 'password']}
 
-<<<<<<< HEAD
     def __init__(self, key, secure=True, host=None,
-                 port=None, api_version=None):
-=======
-    def __init__(self, key, secure=True, host=None, port=None, api_version='1.0'):
->>>>>>> e713e9b3
+                 port=None, api_version='1.0'):
         self.location = None
         super(HostVirtualNodeDriver, self).__init__(
             key=key,
@@ -533,11 +529,7 @@
     def __init__(self, key, secure=True, host=None, port=None,
                  logger=None, debug=False, auth=None,
                  ssh_key_file=None, ssh_user='root',
-<<<<<<< HEAD
-                 user_password=None, api_version=None):
-=======
                  user_password=None, api_version='2.0'):
->>>>>>> e713e9b3
         self.debug = debug
         self.logger = logger
         self._ssh_user = ssh_user
