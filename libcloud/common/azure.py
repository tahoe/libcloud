# Licensed to the Apache Software Foundation (ASF) under one or more
# contributor license agreements.  See the NOTICE file distributed with
# this work for additional information regarding copyright ownership.
# The ASF licenses this file to You under the Apache License, Version 2.0
# (the "License"); you may not use this file except in compliance with
# the License.  You may obtain a copy of the License at
#
#     http://www.apache.org/licenses/LICENSE-2.0
#
# Unless required by applicable law or agreed to in writing, software
# distributed under the License is distributed on an "AS IS" BASIS,
# WITHOUT WARRANTIES OR CONDITIONS OF ANY KIND, either express or implied.
# See the License for the specific language governing permissions and
# limitations under the License.

import copy
import os
import time
import base64
import hmac

from hashlib import sha256
from libcloud.utils.py3 import httplib
from libcloud.utils.py3 import b
from libcloud.utils.xml import fixxpath

try:
    from lxml import etree as ET
except ImportError:
    from xml.etree import ElementTree as ET

from libcloud.common.types import InvalidCredsError
from libcloud.common.types import LibcloudError, MalformedResponseError
from libcloud.common.base import ConnectionUserAndKey, RawResponse, \
    CertificateConnection
from libcloud.common.base import XmlResponse

# Azure API version
API_VERSION = '2012-02-12'

# The time format for headers in Azure requests
AZURE_TIME_FORMAT = '%a, %d %b %Y %H:%M:%S GMT'


class AzureResponse(XmlResponse):

<<<<<<< HEAD
    valid_response_codes = [
        httplib.NOT_FOUND,
        httplib.CONFLICT,
        httplib.BAD_REQUEST,
        httplib.TEMPORARY_REDIRECT
        # added TEMPORARY_REDIRECT as this can sometimes be
        # sent by azure instead of a success or fail response
    ]
=======

    valid_response_codes = [httplib.NOT_FOUND, httplib.CONFLICT,
                            # added TEMPORARY_REDIRECT as this can sometimes be
                            # sent by azure instead of a success or fail response
                            httplib.BAD_REQUEST, httplib.TEMPORARY_REDIRECT]
>>>>>>> b3314188

    def success(self):
        i = int(self.status)
        return 200 <= i <= 299 or i in self.valid_response_codes

    def parse_error(self, msg=None):
        error_msg = 'Unknown error'

        try:
            # Azure does give some meaningful errors, but is inconsistent
            # Some APIs respond with an XML error. Others just dump HTML
            body = self.parse_body()

            if type(body) == ET.Element:
                code = body.findtext(fixxpath(xpath='Code'))
                message = body.findtext(fixxpath(xpath='Message'))
                message = message.split('\n')[0]
                error_msg = '%s: %s' % (code, message)

        except MalformedResponseError:
            pass

        if msg:
            error_msg = '%s - %s' % (msg, error_msg)

        if self.status in [httplib.UNAUTHORIZED, httplib.FORBIDDEN]:
            raise InvalidCredsError(error_msg)

        raise LibcloudError(
            '%s Status code: %d.' % (error_msg, self.status),
            driver=self
        )


class AzureRawResponse(RawResponse):
    pass


class AzureConnection(ConnectionUserAndKey):
    """
    Represents a single connection to Azure
    """

    responseCls = AzureResponse
    rawResponseCls = AzureRawResponse

    def add_default_params(self, params):
        return params

    def pre_connect_hook(self, params, headers):
        headers = copy.deepcopy(headers)

        # We have to add a date header in GMT
        headers['x-ms-date'] = time.strftime(AZURE_TIME_FORMAT, time.gmtime())
        headers['x-ms-version'] = API_VERSION

        # Add the authorization header
        headers['Authorization'] = self._get_azure_auth_signature(
            method=self.method,
            headers=headers,
            params=params,
            account=self.user_id,
            secret_key=self.key,
            path=self.action
        )

        # Azure cribs about this in 'raw' connections
        headers.pop('Host', None)

        return params, headers

    def _get_azure_auth_signature(self,
                                  method,
                                  headers,
                                  params,
                                  account,
                                  secret_key,
                                  path='/'):
        """
        Signature = Base64( HMAC-SHA1( YourSecretAccessKeyID,
                            UTF-8-Encoding-Of( StringToSign ) ) ) );

        StringToSign = HTTP-VERB + "\n" +
            Content-Encoding + "\n" +
            Content-Language + "\n" +
            Content-Length + "\n" +
            Content-MD5 + "\n" +
            Content-Type + "\n" +
            Date + "\n" +
            If-Modified-Since + "\n" +
            If-Match + "\n" +
            If-None-Match + "\n" +
            If-Unmodified-Since + "\n" +
            Range + "\n" +
            CanonicalizedHeaders +
            CanonicalizedResource;
        """
        special_header_values = []
        xms_header_values = []
        param_list = []
        special_header_keys = [
            'content-encoding',
            'content-language',
            'content-length',
            'content-md5',
            'content-type',
            'date',
            'if-modified-since',
            'if-match',
            'if-none-match',
            'if-unmodified-since',
            'range'
        ]

        # Split the x-ms headers and normal headers and make everything
        # lower case
        headers_copy = {}
        for header, value in headers.items():
            header = header.lower()
            value = str(value).strip()
            if header.startswith('x-ms-'):
                xms_header_values.append((header, value))
            else:
                headers_copy[header] = value

        # Get the values for the headers in the specific order
        for header in special_header_keys:
            header = header.lower()  # Just for safety
            if header in headers_copy:
                special_header_values.append(headers_copy[header])
            else:
                special_header_values.append('')

        # Prepare the first section of the string to be signed
        values_to_sign = [method] + special_header_values
        # string_to_sign = '\n'.join([method] + special_header_values)

        # The x-ms-* headers have to be in lower case and sorted
        xms_header_values.sort()

        for header, value in xms_header_values:
            values_to_sign.append('%s:%s' % (header, value))

        # Add the canonicalized path
        values_to_sign.append('/%s%s' % (account, path))

        # URL query parameters (sorted and lower case)
        for key, value in params.items():
            param_list.append((key.lower(), str(value).strip()))

        param_list.sort()

        for key, value in param_list:
            values_to_sign.append('%s:%s' % (key, value))

        string_to_sign = b('\n'.join(values_to_sign))
        secret_key = b(secret_key)
        b64_hmac = base64.b64encode(
            hmac.new(secret_key, string_to_sign, digestmod=sha256).digest()
        )

        return 'SharedKey %s:%s' % (self.user_id, b64_hmac.decode('utf-8'))

<<<<<<< HEAD

class AzureBaseDriver(object):
    name = "Microsoft Azure Service Management API"


=======
class AzureBaseDriver(object):
    name = "Microsoft Azure Service Management API"

>>>>>>> b3314188
class AzureServiceManagementConnection(CertificateConnection):
    # This needs the following approach -
    # 1. Make request using LibcloudHTTPSConnection which is a overloaded
    # class which takes in a client certificate
    # 2. Depending on the type of operation use a PollingConnection
    # when the response id is returned
    # 3. The Response can be used in an AzureServiceManagementResponse
<<<<<<< HEAD

    """
    Authentication class for "Service Account" authentication.
    """

=======
    """Authentication class for "Service Account" authentication."""
>>>>>>> b3314188
    driver = AzureBaseDriver
    responseCls = AzureResponse
    rawResponseCls = AzureRawResponse
    name = 'Azure Service Management API Connection'
    host = 'management.core.windows.net'
    keyfile = ""
<<<<<<< HEAD

=======
>>>>>>> b3314188
    def __init__(self, subscription_id, key_file, *args, **kwargs):
        """
        Check to see if PyCrypto is available, and convert key file path into a
        key string if the key is in a file.

        :param  subscription_id: Azure subscription ID.
        :type   subscription_id: ``str``

        :param  key_file: The PEM file used to authenticate with the service.
        :type   key_file: ``str``
        """

        super(AzureServiceManagementConnection, self).__init__(
<<<<<<< HEAD
            key_file,
            *args,
            **kwargs
        )
=======
            key_file, *args, **kwargs)
>>>>>>> b3314188

        self.subscription_id = subscription_id

        keypath = os.path.expanduser(key_file)
<<<<<<< HEAD
        self.keyfile = keypath
=======
        self.keyfile = keypath;
>>>>>>> b3314188
        is_file_path = os.path.exists(keypath) and os.path.isfile(keypath)
        if not is_file_path:
            raise InvalidCredsError(
                'You need an certificate PEM file to authenticate with '
<<<<<<< HEAD
                'Microsoft Azure. This can be found in the portal.'
            )
=======
                'Microsoft Azure. This can be found in the portal.')
>>>>>>> b3314188
        self.key_file = key_file

    def add_default_headers(self, headers):
        """
        @inherits: :class:`Connection.add_default_headers`
        TODO: move to constant..
        """
        headers['x-ms-version'] = "2014-05-01"
        headers['x-ms-date'] = time.strftime(AZURE_TIME_FORMAT, time.gmtime())
        #headers['host'] = self.host
<<<<<<< HEAD
        return headers
=======
        return headers




>>>>>>> b3314188
<|MERGE_RESOLUTION|>--- conflicted
+++ resolved
@@ -31,8 +31,7 @@
 
 from libcloud.common.types import InvalidCredsError
 from libcloud.common.types import LibcloudError, MalformedResponseError
-from libcloud.common.base import ConnectionUserAndKey, RawResponse, \
-    CertificateConnection
+from libcloud.common.base import ConnectionUserAndKey, RawResponse, CertificateConnection
 from libcloud.common.base import XmlResponse
 
 # Azure API version
@@ -44,7 +43,6 @@
 
 class AzureResponse(XmlResponse):
 
-<<<<<<< HEAD
     valid_response_codes = [
         httplib.NOT_FOUND,
         httplib.CONFLICT,
@@ -53,13 +51,6 @@
         # added TEMPORARY_REDIRECT as this can sometimes be
         # sent by azure instead of a success or fail response
     ]
-=======
-
-    valid_response_codes = [httplib.NOT_FOUND, httplib.CONFLICT,
-                            # added TEMPORARY_REDIRECT as this can sometimes be
-                            # sent by azure instead of a success or fail response
-                            httplib.BAD_REQUEST, httplib.TEMPORARY_REDIRECT]
->>>>>>> b3314188
 
     def success(self):
         i = int(self.status)
@@ -223,17 +214,11 @@
 
         return 'SharedKey %s:%s' % (self.user_id, b64_hmac.decode('utf-8'))
 
-<<<<<<< HEAD
 
 class AzureBaseDriver(object):
     name = "Microsoft Azure Service Management API"
 
 
-=======
-class AzureBaseDriver(object):
-    name = "Microsoft Azure Service Management API"
-
->>>>>>> b3314188
 class AzureServiceManagementConnection(CertificateConnection):
     # This needs the following approach -
     # 1. Make request using LibcloudHTTPSConnection which is a overloaded
@@ -241,25 +226,18 @@
     # 2. Depending on the type of operation use a PollingConnection
     # when the response id is returned
     # 3. The Response can be used in an AzureServiceManagementResponse
-<<<<<<< HEAD
 
     """
     Authentication class for "Service Account" authentication.
     """
 
-=======
-    """Authentication class for "Service Account" authentication."""
->>>>>>> b3314188
     driver = AzureBaseDriver
     responseCls = AzureResponse
     rawResponseCls = AzureRawResponse
     name = 'Azure Service Management API Connection'
     host = 'management.core.windows.net'
     keyfile = ""
-<<<<<<< HEAD
-
-=======
->>>>>>> b3314188
+
     def __init__(self, subscription_id, key_file, *args, **kwargs):
         """
         Check to see if PyCrypto is available, and convert key file path into a
@@ -273,33 +251,21 @@
         """
 
         super(AzureServiceManagementConnection, self).__init__(
-<<<<<<< HEAD
             key_file,
             *args,
             **kwargs
         )
-=======
-            key_file, *args, **kwargs)
->>>>>>> b3314188
 
         self.subscription_id = subscription_id
 
         keypath = os.path.expanduser(key_file)
-<<<<<<< HEAD
         self.keyfile = keypath
-=======
-        self.keyfile = keypath;
->>>>>>> b3314188
         is_file_path = os.path.exists(keypath) and os.path.isfile(keypath)
         if not is_file_path:
             raise InvalidCredsError(
                 'You need an certificate PEM file to authenticate with '
-<<<<<<< HEAD
                 'Microsoft Azure. This can be found in the portal.'
             )
-=======
-                'Microsoft Azure. This can be found in the portal.')
->>>>>>> b3314188
         self.key_file = key_file
 
     def add_default_headers(self, headers):
@@ -310,12 +276,4 @@
         headers['x-ms-version'] = "2014-05-01"
         headers['x-ms-date'] = time.strftime(AZURE_TIME_FORMAT, time.gmtime())
         #headers['host'] = self.host
-<<<<<<< HEAD
-        return headers
-=======
-        return headers
-
-
-
-
->>>>>>> b3314188
+        return headers